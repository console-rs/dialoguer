[package]
name = "dialoguer"
description = "A command line prompting library."
version = "0.8.0"
edition = "2018"
authors = [
	"Armin Ronacher <armin.ronacher@active-4.com>",
	"Pavan Kumar Sunkara <pavan.sss1991@gmail.com>"
]
keywords = ["cli", "menu", "prompt"]
categories = ["command-line-interface"]
license = "MIT"
homepage = "https://github.com/mitsuhiko/dialoguer"
repository = "https://github.com/mitsuhiko/dialoguer"
documentation = "https://docs.rs/dialoguer"
readme = "README.md"

[features]
default = ["editor"]
editor = ["tempfile"]

[dependencies]
console = "0.14.1"
lazy_static = "1"
<<<<<<< HEAD
tempfile = { version = "3", optional = true }
zeroize = "1.1.1"
=======
tempfile = "3"
zeroize = "1.1.1"

[dev-dependencies]
enigo = "0.0.14"
>>>>>>> 60b89895
<|MERGE_RESOLUTION|>--- conflicted
+++ resolved
@@ -22,13 +22,8 @@
 [dependencies]
 console = "0.14.1"
 lazy_static = "1"
-<<<<<<< HEAD
 tempfile = { version = "3", optional = true }
-zeroize = "1.1.1"
-=======
-tempfile = "3"
 zeroize = "1.1.1"
 
 [dev-dependencies]
-enigo = "0.0.14"
->>>>>>> 60b89895
+enigo = "0.0.14"