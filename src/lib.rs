--- conflicted
+++ resolved
@@ -24,11 +24,7 @@
 extern crate chrono;
 pub use edit::Editor;
 pub use prompts::{Confirmation, Input, PasswordInput};
-<<<<<<< HEAD
-pub use select::{Checkboxes, FuzzySelect, Select};
-=======
-pub use select::{Checkboxes, OrderList, Select};
->>>>>>> 6eab7bcb
+pub use select::{Checkboxes, FuzzySelect, OrderList, Select};
 pub use validate::Validator;
 pub use datetime::{DateTimeSelect, DateType};
 
