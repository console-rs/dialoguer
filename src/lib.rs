--- conflicted
+++ resolved
@@ -26,13 +26,10 @@
 };
 pub use validate::Validator;
 
-<<<<<<< HEAD
+#[cfg(feature = "editor")]
 #[cfg(feature = "fuzzy-select")]
 pub use prompts::fuzzy_select::FuzzySelect;
 
-=======
-#[cfg(feature = "editor")]
->>>>>>> 3a13f165
 mod edit;
 mod prompts;
 pub mod theme;
