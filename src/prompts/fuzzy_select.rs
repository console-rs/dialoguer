use crate::theme::{SimpleTheme, TermThemeRenderer, Theme};
use console::Term;
use crossterm::event::{read, Event, KeyCode, KeyEvent, KeyModifiers};

use fuzzy_matcher::FuzzyMatcher;
use std::{io, ops::Rem};

/// Renders a selection menu that user can fuzzy match to reduce set.
///
/// User can use fuzzy search to limit selectable items.
/// Interaction returns index of an item selected in the order they appear in `item` invocation or `items` slice.
///
/// ## Examples
///
/// ```rust,no_run
/// use dialoguer::{
///     FuzzySelect,
///     theme::ColorfulTheme
/// };
/// use console::Term;
///
/// fn main() -> std::io::Result<()> {
///     let items = vec!["Item 1", "item 2"];
///     let selection = FuzzySelect::with_theme(&ColorfulTheme::default())
///         .items(&items)
///         .default(0)
///         .interact_on_opt(&Term::stderr())?;
///
///     match selection {
///         Some(index) => println!("User selected item : {}", items[index]),
///         None => println!("User did not select anything")
///     }
///
///     Ok(())
/// }
/// ```

pub struct FuzzySelect<'a> {
    default: usize,
    items: Vec<String>,
    prompt: String,
    report: bool,
    clear: bool,
    highlight_matches: bool,
    theme: &'a dyn Theme,
}

impl Default for FuzzySelect<'static> {
    fn default() -> Self {
        Self::new()
    }
}

impl FuzzySelect<'static> {
    /// Creates the prompt with a specific text.
    pub fn new() -> Self {
        Self::with_theme(&SimpleTheme)
    }
}

impl FuzzySelect<'_> {
    /// Sets the clear behavior of the menu.
    ///
    /// The default is to clear the menu.
    pub fn clear(&mut self, val: bool) -> &mut Self {
        self.clear = val;
        self
    }

    /// Sets a default for the menu
    pub fn default(&mut self, val: usize) -> &mut Self {
        self.default = val;
        self
    }

    /// Add a single item to the fuzzy selector.
    pub fn item<T: ToString>(&mut self, item: T) -> &mut Self {
        self.items.push(item.to_string());
        self
    }

    /// Adds multiple items to the fuzzy selector.
    pub fn items<T: ToString>(&mut self, items: &[T]) -> &mut Self {
        for item in items {
            self.items.push(item.to_string());
        }
        self
    }

    /// Prefaces the menu with a prompt.
    ///
    /// When a prompt is set the system also prints out a confirmation after
    /// the fuzzy selection.
    pub fn with_prompt<S: Into<String>>(&mut self, prompt: S) -> &mut Self {
        self.prompt = prompt.into();
        self
    }

    /// Indicates whether to report the selected value after interaction.
    ///
    /// The default is to report the selection.
    pub fn report(&mut self, val: bool) -> &mut Self {
        self.report = val;
        self
    }

    /// Indicates whether to highlight matched indices
    ///
    /// The default is to highlight the indices
    pub fn highlight_matches(&mut self, val: bool) -> &mut Self {
        self.highlight_matches = val;
        self
    }

    /// Enables user interaction and returns the result.
    ///
    /// The user can select the items using 'Enter' and the index of selected item will be returned.
    /// The dialog is rendered on stderr.
    /// Result contains `index` of selected item if user hit 'Enter'.
    /// This unlike [interact_opt](#method.interact_opt) does not allow to quit with 'Esc' or 'q'.
    #[inline]
    pub fn interact(&self) -> io::Result<(usize, KeyModifiers)> {
        self.interact_on(&Term::stderr())
    }

    /// Enables user interaction and returns the result.
    ///
    /// The user can select the items using 'Enter' and the index of selected item will be returned.
    /// The dialog is rendered on stderr.
    /// Result contains `Some(index)` if user hit 'Enter' or `None` if user cancelled with 'Esc' or 'q'.
    #[inline]
    pub fn interact_opt(&self) -> io::Result<Option<(usize, KeyModifiers)>> {
        self.interact_on_opt(&Term::stderr())
    }

    /// Like `interact` but allows a specific terminal to be set.
    #[inline]
    pub fn interact_on(&self, term: &Term) -> io::Result<(usize, KeyModifiers)> {
        self._interact_on(term, false)?
            .ok_or_else(|| io::Error::new(io::ErrorKind::Other, "Quit not allowed in this case"))
    }

    /// Like `interact` but allows a specific terminal to be set.
    #[inline]
    pub fn interact_on_opt(&self, term: &Term) -> io::Result<Option<(usize, KeyModifiers)>> {
        self._interact_on(term, true)
    }

    /// Like `interact` but allows a specific terminal to be set.
    fn _interact_on(
        &self,
        term: &Term,
        allow_quit: bool,
    ) -> io::Result<Option<(usize, KeyModifiers)>> {
        let mut position = 0;
        let mut search_term = String::new();

        let mut render = TermThemeRenderer::new(term, self.theme);
        let mut sel = self.default;

        let mut size_vec = Vec::new();
        for items in self.items.iter().as_slice() {
            let size = &items.len();
            size_vec.push(*size);
        }

        // Fuzzy matcher
        let matcher = fuzzy_matcher::skim::SkimMatcherV2::default();

        // Subtract -2 because we need space to render the prompt.
        let visible_term_rows = (term.size().0 as usize).max(3) - 2;
        // Variable used to determine if we need to scroll through the list.
        let mut starting_row = 0;

        term.hide_cursor()?;

        loop {
            render.clear()?;
            render.fuzzy_select_prompt(self.prompt.as_str(), &search_term, position)?;

            // Maps all items to a tuple of item and its match score.
            let mut filtered_list = self
                .items
                .iter()
                .map(|item| (item, matcher.fuzzy_match(item, &search_term)))
                .filter_map(|(item, score)| score.map(|s| (item, s)))
                .collect::<Vec<_>>();

            // Renders all matching items, from best match to worst.
            filtered_list.sort_unstable_by(|(_, s1), (_, s2)| s2.cmp(s1));

            for (idx, (item, _)) in filtered_list
                .iter()
                .enumerate()
                .skip(starting_row)
                .take(visible_term_rows)
            {
                render.fuzzy_select_prompt_item(
                    item,
                    idx == sel,
                    self.highlight_matches,
                    &matcher,
                    &search_term,
                )?;
                term.flush()?;
            }

<<<<<<< HEAD
            if let Event::Key(KeyEvent { code, modifiers }) = read().unwrap() {
                match code {
                    KeyCode::Esc if allow_quit => {
                        if self.clear {
                            term.clear_last_lines(filtered_list.len())?;
                            term.flush()?;
                        }
                        term.show_cursor()?;
                        return Ok(None);
                    }
                    KeyCode::Up | KeyCode::BackTab if !filtered_list.is_empty() => {
                        if sel == 0 {
                            starting_row =
                                filtered_list.len().max(visible_term_rows) - visible_term_rows;
                        } else if sel == starting_row {
                            starting_row -= 1;
                        }
                        if sel == !0 {
                            sel = filtered_list.len() - 1;
                        } else {
                            sel = ((sel as i64 - 1 + filtered_list.len() as i64)
                                % (filtered_list.len() as i64))
                                as usize;
                        }
=======
            match term.read_key()? {
                Key::Escape if allow_quit => {
                    if self.clear {
                        render.clear()?;
>>>>>>> 4a283013
                        term.flush()?;
                    }
                    KeyCode::Down | KeyCode::Tab if !filtered_list.is_empty() => {
                        if sel == !0 {
                            sel = 0;
                        } else {
                            sel = (sel as u64 + 1).rem(filtered_list.len() as u64) as usize;
                        }
                        if sel == visible_term_rows + starting_row {
                            starting_row += 1;
                        } else if sel == 0 {
                            starting_row = 0;
                        }
                        term.flush()?;
                    }
                    KeyCode::Left if position > 0 => {
                        position -= 1;
                        term.flush()?;
                    }
                    KeyCode::Right if position < search_term.len() => {
                        position += 1;
                        term.flush()?;
                    }
                    KeyCode::Enter if !filtered_list.is_empty() => {
                        if self.clear {
                            render.clear()?;
                        }

                        if self.report {
                            render.input_prompt_selection(
                                self.prompt.as_str(),
                                filtered_list[sel].0,
                            )?;
                        }

                        let sel_string = filtered_list[sel].0;
                        let sel_string_pos_in_items = self
                            .items
                            .iter()
                            .position(|item| item.eq(sel_string))
                            .unwrap();

                        term.show_cursor()?;

                        return Ok(Some((sel_string_pos_in_items, modifiers)));
                    }
                    KeyCode::Backspace if position > 0 => {
                        position -= 1;
                        search_term.remove(position);
                        term.flush()?;
                    }
                    KeyCode::Char(chr) if !chr.is_ascii_control() => {
                        search_term.insert(position, chr);
                        position += 1;
                        term.flush()?;
                        sel = 0;
                        starting_row = 0;
                    }

                    _ => {}
                }
            }

            render.clear_preserve_prompt(&size_vec)?;
        }
    }
}

impl<'a> FuzzySelect<'a> {
    /// Same as `new` but with a specific theme.
    pub fn with_theme(theme: &'a dyn Theme) -> Self {
        Self {
            default: !0,
            items: vec![],
            prompt: "".into(),
            report: true,
            clear: true,
            highlight_matches: true,
            theme,
        }
    }
}<|MERGE_RESOLUTION|>--- conflicted
+++ resolved
@@ -205,12 +205,11 @@
                 term.flush()?;
             }
 
-<<<<<<< HEAD
             if let Event::Key(KeyEvent { code, modifiers }) = read().unwrap() {
                 match code {
                     KeyCode::Esc if allow_quit => {
                         if self.clear {
-                            term.clear_last_lines(filtered_list.len())?;
+                            render.clear()?;
                             term.flush()?;
                         }
                         term.show_cursor()?;
@@ -230,12 +229,6 @@
                                 % (filtered_list.len() as i64))
                                 as usize;
                         }
-=======
-            match term.read_key()? {
-                Key::Escape if allow_quit => {
-                    if self.clear {
-                        render.clear()?;
->>>>>>> 4a283013
                         term.flush()?;
                     }
                     KeyCode::Down | KeyCode::Tab if !filtered_list.is_empty() => {
