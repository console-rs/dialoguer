use std::io;

use crate::theme::{SimpleTheme, TermThemeRenderer, Theme};

use console::Term;

/// Renders a confirm prompt.
///
/// ## Example usage
///
/// ```rust,no_run
/// # fn test() -> Result<(), Box<std::error::Error>> {
/// use dialoguer::Confirm;
///
/// if Confirm::new().with_prompt("Do you want to continue?").interact()? {
///     println!("Looks like you want to continue");
/// } else {
///     println!("nevermind then :(");
/// }
/// # Ok(()) } fn main() { test().unwrap(); }
/// ```
pub struct Confirm<'a> {
    prompt: String,
    default: bool,
    show_default: bool,
<<<<<<< HEAD
    on_render: Box<dyn FnMut(bool) -> () + 'a>,
=======
    wait_for_newline: bool,
>>>>>>> 37b460a2
    theme: &'a dyn Theme,
}

impl<'a> Default for Confirm<'a> {
    fn default() -> Confirm<'a> {
        Confirm::new()
    }
}

impl<'a> Confirm<'a> {
    /// Creates a confirm prompt.
    pub fn new() -> Confirm<'static> {
        Confirm::with_theme(&SimpleTheme)
    }

    /// Creates a confirm prompt with a specific theme.
    /// 
    /// ## Examples
    /// ```rust,no_run
    /// use dialoguer::{
    ///     Confirm,
    ///     theme::ColorfulTheme
    /// };
    /// 
    /// # fn main() -> std::io::Result<()> {
    /// let proceed = Confirm::with_theme(&ColorfulTheme::default())
    ///     .with_prompt("Do you wish to continue?")
    ///     .interact()?;
    /// #    Ok(())
    /// # }
    /// ```
    pub fn with_theme(theme: &'a dyn Theme) -> Confirm<'a> {
        Confirm {
            prompt: "".into(),
            default: true,
            show_default: true,
<<<<<<< HEAD
            on_render: Box::new(|_b|()),
=======
            wait_for_newline: false,
>>>>>>> 37b460a2
            theme,
        }
    }

    /// Sets the confirm prompt.
    pub fn with_prompt<S: Into<String>>(&mut self, prompt: S) -> &mut Confirm<'a> {
        self.prompt = prompt.into();
        self
    }

    #[deprecated(note = "Use with_prompt() instead", since = "0.6.0")]
    #[inline]
    pub fn with_text(&mut self, text: &str) -> &mut Confirm<'a> {
        self.with_prompt(text)
    }

    /// Sets when to react to user input.
    ///
    /// When `false` (default), we check on each user keystroke immediately as
    /// it is typed. Valid inputs can be one of 'y', 'n', or a newline to accept
    /// the default.
    ///
    /// When `true`, the user must type their choice and hit the Enter key before
    /// proceeding. Valid inputs can be "yes", "no", "y", "n", or an empty string
    /// to accept the default.
    pub fn wait_for_newline(&mut self, wait: bool) -> &mut Confirm<'a> {
        self.wait_for_newline = wait;
        self
    }
    /// Overrides the default output if user pushes enter key without inputing any character.
    /// Character corresponding to the default choice (e.g `Y` if default is `true`) will be uppercased in the displayed prompt.
    /// 
    /// The default output is true.
    pub fn default(&mut self, val: bool) -> &mut Confirm<'a> {
        self.default = val;
        self
    }

    /// Disables or enables display of options user can choose from.
    ///
    /// The default is to append `[y/n]` to the prompt to tell the
    /// user which keys to press. This also renders the default choice
    /// in uppercase. The default is selected on enter.
    pub fn show_default(&mut self, val: bool) -> &mut Confirm<'a> {
        self.show_default = val;
        self
    }

    pub fn set_on_render(&mut self, f: impl FnMut(bool) -> () + 'a) -> &mut Confirm<'a> {
        self.on_render = Box::new(f);
        self
    }

    /// Enables user interaction and returns the result.
    ///
    /// If the user confirms the result is `true`, `false` if declines or default (configured in [default](#method.default)) if pushes enter.
    /// Otherwise function discards input waiting for valid one.
    /// 
    /// The dialog is rendered on stderr.
    pub fn interact(&mut self) -> io::Result<bool> {
        self.interact_on(&Term::stderr())
    }

    /// Like [interact](#method.interact) but allows a specific terminal to be set.
    /// 
    /// ## Examples 
    /// 
    /// ```rust,nor_run
    /// use dialoguer::Confirm;
    /// use console::Term;
    /// 
    /// # fn main() -> std::io::Result<()> {
    /// let proceed = Confirm::new()
    ///     .with_prompt("Do you wish to continue?")
    ///     .interact_on(&Term::stderr())?;
    /// #   Ok(())
    /// # }
    /// ```
    pub fn interact_on(&mut self, term: &Term) -> io::Result<bool> {
        let mut render = TermThemeRenderer::new(term, self.theme);

        let default = if self.show_default {
            Some(self.default)
        } else {
            None
        };
        render.confirm_prompt(&self.prompt, default)?;

        term.hide_cursor()?;
        term.flush()?;

<<<<<<< HEAD
        loop {
            let input = term.read_char()?;
            let rv = match input {
                'y' | 'Y' => true,
                'n' | 'N' => false,
                '\n' | '\r' => self.default,
                _ => {
                    continue;
                }
            };

            (self.on_render)(rv);

            term.clear_line()?;
            render.confirm_prompt_selection(&self.prompt, rv)?;
            term.show_cursor()?;
            term.flush()?;

            return Ok(rv);
=======
        if self.wait_for_newline {
            // Waits for user input and for the user to hit the Enter key
            // before validation.
            let mut input_buf = String::new();
            loop {
                io::stdin().read_line(&mut input_buf)?;
                let rv = match &*input_buf.trim_end().to_lowercase() {
                    "y" | "yes" => true,
                    "n" | "no" => false,
                    "" => self.default,
                    _ => {
                        // On invalid input re-render the user prompt.
                        render.confirm_prompt(&self.prompt, default)?;
                        input_buf.clear();
                        continue;
                    }
                };

                term.show_cursor()?;
                term.flush()?;

                return Ok(rv);
            }
        } else {
            // Default behavior: matches continuously on every keystroke,
            // and does not wait for user to hit the Enter key.
            loop {
                let input = term.read_char()?;
                let rv = match input {
                    'y' | 'Y' => true,
                    'n' | 'N' => false,
                    '\n' | '\r' => self.default,
                    _ => {
                        continue;
                    }
                };

                term.clear_line()?;
                render.confirm_prompt_selection(&self.prompt, rv)?;
                term.show_cursor()?;
                term.flush()?;

                return Ok(rv);
            }
>>>>>>> 37b460a2
        }
    }
}<|MERGE_RESOLUTION|>--- conflicted
+++ resolved
@@ -23,11 +23,8 @@
     prompt: String,
     default: bool,
     show_default: bool,
-<<<<<<< HEAD
     on_render: Box<dyn FnMut(bool) -> () + 'a>,
-=======
     wait_for_newline: bool,
->>>>>>> 37b460a2
     theme: &'a dyn Theme,
 }
 
@@ -64,11 +61,8 @@
             prompt: "".into(),
             default: true,
             show_default: true,
-<<<<<<< HEAD
             on_render: Box::new(|_b|()),
-=======
             wait_for_newline: false,
->>>>>>> 37b460a2
             theme,
         }
     }
@@ -160,27 +154,6 @@
         term.hide_cursor()?;
         term.flush()?;
 
-<<<<<<< HEAD
-        loop {
-            let input = term.read_char()?;
-            let rv = match input {
-                'y' | 'Y' => true,
-                'n' | 'N' => false,
-                '\n' | '\r' => self.default,
-                _ => {
-                    continue;
-                }
-            };
-
-            (self.on_render)(rv);
-
-            term.clear_line()?;
-            render.confirm_prompt_selection(&self.prompt, rv)?;
-            term.show_cursor()?;
-            term.flush()?;
-
-            return Ok(rv);
-=======
         if self.wait_for_newline {
             // Waits for user input and for the user to hit the Enter key
             // before validation.
@@ -201,6 +174,8 @@
 
                 term.show_cursor()?;
                 term.flush()?;
+              
+                (self.on_render)(rv);
 
                 return Ok(rv);
             }
@@ -222,10 +197,11 @@
                 render.confirm_prompt_selection(&self.prompt, rv)?;
                 term.show_cursor()?;
                 term.flush()?;
+              
+                (self.on_render)(rv);
 
                 return Ok(rv);
             }
->>>>>>> 37b460a2
         }
     }
 }