//! Customizes the rendering of the elements.
use std::{fmt, io};

use console::{measure_text_width, style, Style, StyledObject, Term};
#[cfg(feature = "fuzzy-select")]
use fuzzy_matcher::{skim::SkimMatcherV2, FuzzyMatcher};

/// Implements a theme for dialoguer.
pub trait Theme {
    /// Formats a prompt.
    #[inline]
    fn format_prompt(&self, f: &mut dyn fmt::Write, prompt: &str) -> fmt::Result {
        write!(f, "{}:", prompt)
    }

    /// Formats out an error.
    #[inline]
    fn format_error(&self, f: &mut dyn fmt::Write, err: &str) -> fmt::Result {
        write!(f, "error: {}", err)
    }

    /// Formats a confirm prompt.
    fn format_confirm_prompt(
        &self,
        f: &mut dyn fmt::Write,
        prompt: &str,
        default: Option<bool>,
    ) -> fmt::Result {
        if !prompt.is_empty() {
            write!(f, "{} ", &prompt)?;
        }
        match default {
            None => write!(f, "[y/n] ")?,
            Some(true) => write!(f, "[Y/n] ")?,
            Some(false) => write!(f, "[y/N] ")?,
        }
        Ok(())
    }

    /// Formats a confirm prompt after selection.
    fn format_confirm_prompt_selection(
        &self,
        f: &mut dyn fmt::Write,
        prompt: &str,
        selection: Option<bool>,
    ) -> fmt::Result {
        let selection = selection.map(|b| if b { "yes" } else { "no" });

        match selection {
            Some(selection) if prompt.is_empty() => {
                write!(f, "{}", selection)
            }
            Some(selection) => {
                write!(f, "{} {}", &prompt, selection)
            }
            None if prompt.is_empty() => Ok(()),
            None => {
                write!(f, "{}", &prompt)
            }
        }
    }

    /// Formats an input prompt.
    fn format_input_prompt(
        &self,
        f: &mut dyn fmt::Write,
        prompt: &str,
        default: Option<&str>,
    ) -> fmt::Result {
        match default {
            Some(default) if prompt.is_empty() => write!(f, "[{}]: ", default),
            Some(default) => write!(f, "{} [{}]: ", prompt, default),
            None => write!(f, "{}: ", prompt),
        }
    }

    /// Formats an input prompt after selection.
    #[inline]
    fn format_input_prompt_selection(
        &self,
        f: &mut dyn fmt::Write,
        prompt: &str,
        sel: &str,
    ) -> fmt::Result {
        write!(f, "{}: {}", prompt, sel)
    }

    /// Formats a password prompt.
    #[inline]
    #[cfg(feature = "password")]
    fn format_password_prompt(&self, f: &mut dyn fmt::Write, prompt: &str) -> fmt::Result {
        self.format_input_prompt(f, prompt, None)
    }

    /// Formats a password prompt after selection.
    #[inline]
    #[cfg(feature = "password")]
    fn format_password_prompt_selection(
        &self,
        f: &mut dyn fmt::Write,
        prompt: &str,
    ) -> fmt::Result {
        self.format_input_prompt_selection(f, prompt, "[hidden]")
    }

    /// Formats a select prompt.
    #[inline]
    fn format_select_prompt(&self, f: &mut dyn fmt::Write, prompt: &str) -> fmt::Result {
        self.format_prompt(f, prompt)
    }

    /// Formats a select prompt after selection.
    #[inline]
    fn format_select_prompt_selection(
        &self,
        f: &mut dyn fmt::Write,
        prompt: &str,
        sel: &str,
    ) -> fmt::Result {
        self.format_input_prompt_selection(f, prompt, sel)
    }

    /// Formats a multi select prompt.
    #[inline]
    fn format_multi_select_prompt(&self, f: &mut dyn fmt::Write, prompt: &str) -> fmt::Result {
        self.format_prompt(f, prompt)
    }

    /// Formats a sort prompt.
    #[inline]
    fn format_sort_prompt(&self, f: &mut dyn fmt::Write, prompt: &str) -> fmt::Result {
        self.format_prompt(f, prompt)
    }

    /// Formats a multi_select prompt after selection.
    fn format_multi_select_prompt_selection(
        &self,
        f: &mut dyn fmt::Write,
        prompt: &str,
        selections: &[&str],
    ) -> fmt::Result {
        write!(f, "{}: ", prompt)?;
        for (idx, sel) in selections.iter().enumerate() {
            write!(f, "{}{}", if idx == 0 { "" } else { ", " }, sel)?;
        }
        Ok(())
    }

    /// Formats a sort prompt after selection.
    #[inline]
    fn format_sort_prompt_selection(
        &self,
        f: &mut dyn fmt::Write,
        prompt: &str,
        selections: &[&str],
    ) -> fmt::Result {
        self.format_multi_select_prompt_selection(f, prompt, selections)
    }

    /// Formats a select prompt item.
    fn format_select_prompt_item(
        &self,
        f: &mut dyn fmt::Write,
        text: &str,
        active: bool,
    ) -> fmt::Result {
        write!(f, "{} {}", if active { ">" } else { " " }, text)
    }

    /// Formats a multi select prompt item.
    fn format_multi_select_prompt_item(
        &self,
        f: &mut dyn fmt::Write,
        text: &str,
        checked: bool,
        active: bool,
    ) -> fmt::Result {
        write!(
            f,
            "{} {}",
            match (checked, active) {
                (true, true) => "> [x]",
                (true, false) => "  [x]",
                (false, true) => "> [ ]",
                (false, false) => "  [ ]",
            },
            text
        )
    }

    /// Formats a sort prompt item.
    fn format_sort_prompt_item(
        &self,
        f: &mut dyn fmt::Write,
        text: &str,
        picked: bool,
        active: bool,
    ) -> fmt::Result {
        write!(
            f,
            "{} {}",
            match (picked, active) {
                (true, true) => "> [x]",
                (false, true) => "> [ ]",
                (_, false) => "  [ ]",
            },
            text
        )
    }

    /// Formats a fuzzy select prompt item.
    #[cfg(feature = "fuzzy-select")]
    fn format_fuzzy_select_prompt_item(
        &self,
        f: &mut dyn fmt::Write,
        text: &str,
        active: bool,
        highlight_matches: bool,
        matcher: &SkimMatcherV2,
        search_term: &str,
    ) -> fmt::Result {
        write!(f, "{} ", if active { ">" } else { " " })?;

        if highlight_matches {
            if let Some((_score, indices)) = matcher.fuzzy_indices(text, &search_term) {
                for (idx, c) in text.chars().into_iter().enumerate() {
                    if indices.contains(&idx) {
                        write!(f, "{}", style(c).for_stderr().bold())?;
                    } else {
                        write!(f, "{}", c)?;
                    }
                }

                return Ok(());
            }
        }

        write!(f, "{}", text)
    }

    /// Formats a fuzzy select prompt.
    #[cfg(feature = "fuzzy-select")]
    fn format_fuzzy_select_prompt(
        &self,
        f: &mut dyn fmt::Write,
        prompt: &str,
        search_term: &str,
        cursor_pos: usize,
    ) -> fmt::Result {
        if !prompt.is_empty() {
            write!(f, "{} ", prompt,)?;
        }

        if cursor_pos < search_term.len() {
            let st_head = search_term[0..cursor_pos].to_string();
            let st_tail = search_term[cursor_pos..search_term.len()].to_string();
            let st_cursor = "|".to_string();
            write!(f, "{}{}{}", st_head, st_cursor, st_tail)
        } else {
            let cursor = "|".to_string();
            write!(f, "{}{}", search_term.to_string(), cursor)
        }
    }

    /// Formats a multi fuzzy select prompt item.
    #[cfg(feature = "fuzzy-select")]
    fn format_multi_fuzzy_select_prompt_item(
        &self,
        f: &mut dyn fmt::Write,
        text: &str,
        active: bool,
        picked: bool,
        highlight_matches: bool,
        matcher: &SkimMatcherV2,
        search_term: &str,
    ) -> fmt::Result {
        let prefix = match (active, picked) {
            (true, true) => "> [x] ",
            (true, false) => "> [ ] ",
            (false, true) => "  [x] ",
            (false, false) => "  [ ] ",
        };
        write!(f, "{prefix}")?;

        if highlight_matches {
            if let Some((_score, indices)) = matcher.fuzzy_indices(text, &search_term) {
                for (idx, c) in text.chars().into_iter().enumerate() {
                    if indices.contains(&idx) {
                        write!(f, "{}", style(c).for_stderr().bold())?;
                    } else {
                        write!(f, "{}", c)?;
                    }
                }

                return Ok(());
            }
        }

        write!(f, "{}", text)
    }

    /// Formats a multi fuzzy select prompt.
    #[cfg(feature = "fuzzy-select")]
    fn format_multi_fuzzy_select_prompt(
        &self,
        f: &mut dyn fmt::Write,
        prompt: &str,
        search_term: &str,
        cursor_pos: usize,
    ) -> fmt::Result {
        if !prompt.is_empty() {
            write!(f, "{} ", prompt,)?;
        }

        if cursor_pos < search_term.len() {
            let st_head = search_term[0..cursor_pos].to_string();
            let st_tail = search_term[cursor_pos..search_term.len()].to_string();
            let st_cursor = "|".to_string();
            write!(f, "{}{}{}", st_head, st_cursor, st_tail)
        } else {
            let cursor = "|".to_string();
            write!(f, "{}{}", search_term.to_string(), cursor)
        }
    }
}

/// The default theme.
pub struct SimpleTheme;

impl Theme for SimpleTheme {}

/// A colorful theme
pub struct ColorfulTheme {
    /// The style for default values
    pub defaults_style: Style,
    /// The style for prompt
    pub prompt_style: Style,
    /// Prompt prefix value and style
    pub prompt_prefix: StyledObject<String>,
    /// Prompt suffix value and style
    pub prompt_suffix: StyledObject<String>,
    /// Prompt on success prefix value and style
    pub success_prefix: StyledObject<String>,
    /// Prompt on success suffix value and style
    pub success_suffix: StyledObject<String>,
    /// Error prefix value and style
    pub error_prefix: StyledObject<String>,
    /// The style for error message
    pub error_style: Style,
    /// The style for hints
    pub hint_style: Style,
    /// The style for values on prompt success
    pub values_style: Style,
    /// The style for active items
    pub active_item_style: Style,
    /// The style for inactive items
    pub inactive_item_style: Style,
    /// Active item in select prefix value and style
    pub active_item_prefix: StyledObject<String>,
    /// Inctive item in select prefix value and style
    pub inactive_item_prefix: StyledObject<String>,
    /// Checked item in multi select prefix value and style
    pub checked_item_prefix: StyledObject<String>,
    /// Unchecked item in multi select prefix value and style
    pub unchecked_item_prefix: StyledObject<String>,
    /// Picked item in sort prefix value and style
    pub picked_item_prefix: StyledObject<String>,
    /// Unpicked item in sort prefix value and style
    pub unpicked_item_prefix: StyledObject<String>,
    /// Formats the cursor for a fuzzy select prompt
    #[cfg(feature = "fuzzy-select")]
    pub fuzzy_cursor_style: Style,
    // Formats the highlighting if matched characters
    #[cfg(feature = "fuzzy-select")]
    pub fuzzy_match_highlight_style: Style,
    /// Show the selections from certain prompts inline
    pub inline_selections: bool,
}

impl Default for ColorfulTheme {
    fn default() -> ColorfulTheme {
        ColorfulTheme {
            defaults_style: Style::new().for_stderr().cyan(),
            prompt_style: Style::new().for_stderr().bold(),
            prompt_prefix: style("?".to_string()).for_stderr().yellow(),
            prompt_suffix: style("›".to_string()).for_stderr().black().bright(),
            success_prefix: style("✔".to_string()).for_stderr().green(),
            success_suffix: style("·".to_string()).for_stderr().black().bright(),
            error_prefix: style("✘".to_string()).for_stderr().red(),
            error_style: Style::new().for_stderr().red(),
            hint_style: Style::new().for_stderr().black().bright(),
            values_style: Style::new().for_stderr().green(),
            active_item_style: Style::new().for_stderr().cyan(),
            inactive_item_style: Style::new().for_stderr(),
            active_item_prefix: style("❯".to_string()).for_stderr().green(),
            inactive_item_prefix: style(" ".to_string()).for_stderr(),
            checked_item_prefix: style("✔".to_string()).for_stderr().green(),
            unchecked_item_prefix: style("✔".to_string()).for_stderr().black(),
            picked_item_prefix: style("❯".to_string()).for_stderr().green(),
            unpicked_item_prefix: style(" ".to_string()).for_stderr(),
            #[cfg(feature = "fuzzy-select")]
            fuzzy_cursor_style: Style::new().for_stderr().black().on_white(),
            #[cfg(feature = "fuzzy-select")]
            fuzzy_match_highlight_style: Style::new().for_stderr().bold(),
            inline_selections: true,
        }
    }
}

impl Theme for ColorfulTheme {
    /// Formats a prompt.
    fn format_prompt(&self, f: &mut dyn fmt::Write, prompt: &str) -> fmt::Result {
        if !prompt.is_empty() {
            write!(
                f,
                "{} {} ",
                &self.prompt_prefix,
                self.prompt_style.apply_to(prompt)
            )?;
        }

        write!(f, "{}", &self.prompt_suffix)
    }

    /// Formats an error
    fn format_error(&self, f: &mut dyn fmt::Write, err: &str) -> fmt::Result {
        write!(
            f,
            "{} {}",
            &self.error_prefix,
            self.error_style.apply_to(err)
        )
    }

    /// Formats an input prompt.
    fn format_input_prompt(
        &self,
        f: &mut dyn fmt::Write,
        prompt: &str,
        default: Option<&str>,
    ) -> fmt::Result {
        if !prompt.is_empty() {
            write!(
                f,
                "{} {} ",
                &self.prompt_prefix,
                self.prompt_style.apply_to(prompt)
            )?;
        }

        match default {
            Some(default) => write!(
                f,
                "{} {} ",
                self.hint_style.apply_to(&format!("({})", default)),
                &self.prompt_suffix
            ),
            None => write!(f, "{} ", &self.prompt_suffix),
        }
    }

    /// Formats a confirm prompt.
    fn format_confirm_prompt(
        &self,
        f: &mut dyn fmt::Write,
        prompt: &str,
        default: Option<bool>,
    ) -> fmt::Result {
        if !prompt.is_empty() {
            write!(
                f,
                "{} {} ",
                &self.prompt_prefix,
                self.prompt_style.apply_to(prompt)
            )?;
        }

        match default {
            None => write!(
                f,
                "{} {}",
                self.hint_style.apply_to("(y/n)"),
                &self.prompt_suffix
            ),
            Some(true) => write!(
                f,
                "{} {} {}",
                self.hint_style.apply_to("(y/n)"),
                &self.prompt_suffix,
                self.defaults_style.apply_to("yes")
            ),
            Some(false) => write!(
                f,
                "{} {} {}",
                self.hint_style.apply_to("(y/n)"),
                &self.prompt_suffix,
                self.defaults_style.apply_to("no")
            ),
        }
    }

    /// Formats a confirm prompt after selection.
    fn format_confirm_prompt_selection(
        &self,
        f: &mut dyn fmt::Write,
        prompt: &str,
        selection: Option<bool>,
    ) -> fmt::Result {
        if !prompt.is_empty() {
            write!(
                f,
                "{} {} ",
                &self.success_prefix,
                self.prompt_style.apply_to(prompt)
            )?;
        }
        let selection = selection.map(|b| if b { "yes" } else { "no" });

        match selection {
            Some(selection) => {
                write!(
                    f,
                    "{} {}",
                    &self.success_suffix,
                    self.values_style.apply_to(selection)
                )
            }
            None => {
                write!(f, "{}", &self.success_suffix)
            }
        }
    }

    /// Formats an input prompt after selection.
    fn format_input_prompt_selection(
        &self,
        f: &mut dyn fmt::Write,
        prompt: &str,
        sel: &str,
    ) -> fmt::Result {
        if !prompt.is_empty() {
            write!(
                f,
                "{} {} ",
                &self.success_prefix,
                self.prompt_style.apply_to(prompt)
            )?;
        }

        write!(
            f,
            "{} {}",
            &self.success_suffix,
            self.values_style.apply_to(sel)
        )
    }

    /// Formats a password prompt after selection.
    #[cfg(feature = "password")]
    fn format_password_prompt_selection(
        &self,
        f: &mut dyn fmt::Write,
        prompt: &str,
    ) -> fmt::Result {
        self.format_input_prompt_selection(f, prompt, "********")
    }

    /// Formats a multi select prompt after selection.
    fn format_multi_select_prompt_selection(
        &self,
        f: &mut dyn fmt::Write,
        prompt: &str,
        selections: &[&str],
    ) -> fmt::Result {
        if !prompt.is_empty() {
            write!(
                f,
                "{} {} ",
                &self.success_prefix,
                self.prompt_style.apply_to(prompt)
            )?;
        }

        write!(f, "{} ", &self.success_suffix)?;

        if self.inline_selections {
            for (idx, sel) in selections.iter().enumerate() {
                write!(
                    f,
                    "{}{}",
                    if idx == 0 { "" } else { ", " },
                    self.values_style.apply_to(sel)
                )?;
            }
        }

        Ok(())
    }

    /// Formats a select prompt item.
    fn format_select_prompt_item(
        &self,
        f: &mut dyn fmt::Write,
        text: &str,
        active: bool,
    ) -> fmt::Result {
        let details = if active {
            (
                &self.active_item_prefix,
                self.active_item_style.apply_to(text),
            )
        } else {
            (
                &self.inactive_item_prefix,
                self.inactive_item_style.apply_to(text),
            )
        };

        write!(f, "{} {}", details.0, details.1)
    }

    /// Formats a multi select prompt item.
    fn format_multi_select_prompt_item(
        &self,
        f: &mut dyn fmt::Write,
        text: &str,
        checked: bool,
        active: bool,
    ) -> fmt::Result {
        let details = match (checked, active) {
            (true, true) => (
                &self.checked_item_prefix,
                self.active_item_style.apply_to(text),
            ),
            (true, false) => (
                &self.checked_item_prefix,
                self.inactive_item_style.apply_to(text),
            ),
            (false, true) => (
                &self.unchecked_item_prefix,
                self.active_item_style.apply_to(text),
            ),
            (false, false) => (
                &self.unchecked_item_prefix,
                self.inactive_item_style.apply_to(text),
            ),
        };

        write!(f, "{} {}", details.0, details.1)
    }

    /// Formats a sort prompt item.
    fn format_sort_prompt_item(
        &self,
        f: &mut dyn fmt::Write,
        text: &str,
        picked: bool,
        active: bool,
    ) -> fmt::Result {
        let details = match (picked, active) {
            (true, true) => (
                &self.picked_item_prefix,
                self.active_item_style.apply_to(text),
            ),
            (false, true) => (
                &self.unpicked_item_prefix,
                self.active_item_style.apply_to(text),
            ),
            (_, false) => (
                &self.unpicked_item_prefix,
                self.inactive_item_style.apply_to(text),
            ),
        };

        write!(f, "{} {}", details.0, details.1)
    }

    /// Formats a fuzzy select prompt item.
    #[cfg(feature = "fuzzy-select")]
    fn format_fuzzy_select_prompt_item(
        &self,
        f: &mut dyn fmt::Write,
        text: &str,
        active: bool,
        highlight_matches: bool,
        matcher: &SkimMatcherV2,
        search_term: &str,
    ) -> fmt::Result {
        write!(
            f,
            "{} ",
            if active {
                &self.active_item_prefix
            } else {
                &self.inactive_item_prefix
            }
        )?;

        if highlight_matches {
            if let Some((_score, indices)) = matcher.fuzzy_indices(text, &search_term) {
                for (idx, c) in text.chars().into_iter().enumerate() {
                    if indices.contains(&idx) {
                        if active {
                            write!(
                                f,
                                "{}",
                                self.active_item_style
                                    .apply_to(self.fuzzy_match_highlight_style.apply_to(c))
                            )?;
                        } else {
                            write!(f, "{}", self.fuzzy_match_highlight_style.apply_to(c))?;
                        }
                    } else {
                        if active {
                            write!(f, "{}", self.active_item_style.apply_to(c))?;
                        } else {
                            write!(f, "{}", c)?;
                        }
                    }
                }

                return Ok(());
            }
        }

        write!(f, "{}", text)
    }

    /// Formats a fuzzy-selectprompt after selection.
    #[cfg(feature = "fuzzy-select")]
    fn format_fuzzy_select_prompt(
        &self,
        f: &mut dyn fmt::Write,
        prompt: &str,
        search_term: &str,
        cursor_pos: usize,
    ) -> fmt::Result {
        if !prompt.is_empty() {
            write!(
                f,
                "{} {} ",
                &self.prompt_prefix,
                self.prompt_style.apply_to(prompt)
            )?;
        }

        if cursor_pos < search_term.len() {
            let st_head = search_term[0..cursor_pos].to_string();
            let st_tail = search_term[cursor_pos + 1..search_term.len()].to_string();
            let st_cursor = self
                .fuzzy_cursor_style
                .apply_to(search_term.to_string().chars().nth(cursor_pos).unwrap());
            write!(
                f,
                "{} {}{}{}",
                &self.prompt_suffix, st_head, st_cursor, st_tail
            )
        } else {
            let cursor = self.fuzzy_cursor_style.apply_to(" ");
            write!(
                f,
                "{} {}{}",
                &self.prompt_suffix,
                search_term.to_string(),
                cursor
            )
        }
    }

    /// Formats a multi fuzzy select prompt item.
    #[cfg(feature = "fuzzy-select")]
    fn format_multi_fuzzy_select_prompt_item(
        &self,
        f: &mut dyn fmt::Write,
        text: &str,
        active: bool,
        picked: bool,
        highlight_matches: bool,
        matcher: &SkimMatcherV2,
        search_term: &str,
    ) -> fmt::Result {
        let (is_active_prefix, is_picked_prefix) = match (active, picked) {
            (true, true) => (&self.active_item_prefix, &self.picked_item_prefix),
            (true, false) => (&self.active_item_prefix, &self.unpicked_item_prefix),
            (false, true) => (&self.inactive_item_prefix, &self.picked_item_prefix),
            (false, false) => (&self.inactive_item_prefix, &self.unpicked_item_prefix),
        };
        write!(f, "{is_active_prefix} {is_picked_prefix}")?;

        if highlight_matches {
            if let Some((_score, indices)) = matcher.fuzzy_indices(text, &search_term) {
                for (idx, c) in text.chars().into_iter().enumerate() {
                    if indices.contains(&idx) {
                        if active {
                            write!(
                                f,
                                "{}",
                                self.active_item_style
                                    .apply_to(self.fuzzy_match_highlight_style.apply_to(c))
                            )?;
                        } else {
                            write!(f, "{}", self.fuzzy_match_highlight_style.apply_to(c))?;
                        }
                    } else {
                        if active {
                            write!(f, "{}", self.active_item_style.apply_to(c))?;
                        } else {
                            write!(f, "{}", c)?;
                        }
                    }
                }

                return Ok(());
            }
        }

        write!(f, "{}", text)
    }

    /// Formats a mutli fuzzy-select prompt after selection.
    #[cfg(feature = "fuzzy-select")]
    fn format_multi_fuzzy_select_prompt(
        &self,
        f: &mut dyn fmt::Write,
        prompt: &str,
        search_term: &str,
        cursor_pos: usize,
    ) -> fmt::Result {
        if !prompt.is_empty() {
            write!(
                f,
                "{} {} ",
                &self.prompt_prefix,
                self.prompt_style.apply_to(prompt)
            )?;
        }

        if cursor_pos < search_term.len() {
            let st_head = search_term[0..cursor_pos].to_string();
            let st_tail = search_term[cursor_pos + 1..search_term.len()].to_string();
            let st_cursor = self
                .fuzzy_cursor_style
                .apply_to(search_term.to_string().chars().nth(cursor_pos).unwrap());
            write!(
                f,
                "{} {}{}{}",
                &self.prompt_suffix, st_head, st_cursor, st_tail
            )
        } else {
            let cursor = self.fuzzy_cursor_style.apply_to(" ");
            write!(
                f,
                "{} {}{}",
                &self.prompt_suffix,
                search_term.to_string(),
                cursor
            )
        }
    }
}

/// Helper struct to conveniently render a theme of a term.
pub(crate) struct TermThemeRenderer<'a> {
    term: &'a Term,
    theme: &'a dyn Theme,
    height: usize,
    prompt_height: usize,
    prompts_reset_height: bool,
}

impl<'a> TermThemeRenderer<'a> {
    pub fn new(term: &'a Term, theme: &'a dyn Theme) -> TermThemeRenderer<'a> {
        TermThemeRenderer {
            term,
            theme,
            height: 0,
            prompt_height: 0,
            prompts_reset_height: true,
        }
    }

    #[cfg(feature = "password")]
    pub fn set_prompts_reset_height(&mut self, val: bool) {
        self.prompts_reset_height = val;
    }

    #[cfg(feature = "password")]
    pub fn term(&self) -> &Term {
        self.term
    }

    pub fn add_line(&mut self) {
        self.height += 1;
    }

    fn write_formatted_str<
        F: FnOnce(&mut TermThemeRenderer, &mut dyn fmt::Write) -> fmt::Result,
    >(
        &mut self,
        f: F,
    ) -> io::Result<usize> {
        let mut buf = String::new();
        f(self, &mut buf).map_err(|err| io::Error::new(io::ErrorKind::Other, err))?;
        self.height += buf.chars().filter(|&x| x == '\n').count();
        self.term.write_str(&buf)?;
        Ok(measure_text_width(&buf))
    }

    fn write_formatted_line<
        F: FnOnce(&mut TermThemeRenderer, &mut dyn fmt::Write) -> fmt::Result,
    >(
        &mut self,
        f: F,
    ) -> io::Result<()> {
        let mut buf = String::new();
        f(self, &mut buf).map_err(|err| io::Error::new(io::ErrorKind::Other, err))?;
        self.height += buf.chars().filter(|&x| x == '\n').count() + 1;
        self.term.write_line(&buf)
    }

    fn write_formatted_prompt<
        F: FnOnce(&mut TermThemeRenderer, &mut dyn fmt::Write) -> fmt::Result,
    >(
        &mut self,
        f: F,
    ) -> io::Result<()> {
        self.write_formatted_line(f)?;
        if self.prompts_reset_height {
            self.prompt_height = self.height;
            self.height = 0;
        }
        Ok(())
    }

    fn write_paging_info(buf: &mut dyn fmt::Write, paging_info: (usize, usize)) -> fmt::Result {
        write!(buf, " [Page {}/{}] ", paging_info.0, paging_info.1)
    }

    pub fn error(&mut self, err: &str) -> io::Result<()> {
        self.write_formatted_line(|this, buf| this.theme.format_error(buf, err))
    }

    pub fn confirm_prompt(&mut self, prompt: &str, default: Option<bool>) -> io::Result<usize> {
        self.write_formatted_str(|this, buf| this.theme.format_confirm_prompt(buf, prompt, default))
    }

    pub fn confirm_prompt_selection(&mut self, prompt: &str, sel: Option<bool>) -> io::Result<()> {
        self.write_formatted_prompt(|this, buf| {
            this.theme.format_confirm_prompt_selection(buf, prompt, sel)
        })
    }

    #[cfg(feature = "fuzzy-select")]
    pub fn fuzzy_select_prompt(
        &mut self,
        prompt: &str,
        search_term: &str,
        cursor_pos: usize,
    ) -> io::Result<()> {
        self.write_formatted_prompt(|this, buf| {
            this.theme
                .format_fuzzy_select_prompt(buf, prompt, search_term, cursor_pos)
        })
    }

<<<<<<< HEAD
    #[cfg(feature = "fuzzy-select")]
    pub fn multi_fuzzy_select_prompt(
        &mut self,
        prompt: &str,
        search_term: &str,
        cursor_pos: usize,
    ) -> io::Result<()> {
        self.write_formatted_prompt(|this, buf| {
            this.theme
                .format_multi_fuzzy_select_prompt(buf, prompt, search_term, cursor_pos)
        })
    }

    pub fn input_prompt(&mut self, prompt: &str, default: Option<&str>) -> io::Result<()> {
=======
    pub fn input_prompt(&mut self, prompt: &str, default: Option<&str>) -> io::Result<usize> {
>>>>>>> f6f6e260
        self.write_formatted_str(|this, buf| this.theme.format_input_prompt(buf, prompt, default))
    }

    pub fn input_prompt_selection(&mut self, prompt: &str, sel: &str) -> io::Result<()> {
        self.write_formatted_prompt(|this, buf| {
            this.theme.format_input_prompt_selection(buf, prompt, sel)
        })
    }

    #[cfg(feature = "password")]
    pub fn password_prompt(&mut self, prompt: &str) -> io::Result<usize> {
        self.write_formatted_str(|this, buf| {
            write!(buf, "\r")?;
            this.theme.format_password_prompt(buf, prompt)
        })
    }

    #[cfg(feature = "password")]
    pub fn password_prompt_selection(&mut self, prompt: &str) -> io::Result<()> {
        self.write_formatted_prompt(|this, buf| {
            this.theme.format_password_prompt_selection(buf, prompt)
        })
    }

    pub fn select_prompt(
        &mut self,
        prompt: &str,
        paging_info: Option<(usize, usize)>,
    ) -> io::Result<()> {
        self.write_formatted_prompt(|this, buf| {
            this.theme.format_select_prompt(buf, prompt)?;

            if let Some(paging_info) = paging_info {
                TermThemeRenderer::write_paging_info(buf, paging_info)?;
            }

            Ok(())
        })
    }

    pub fn select_prompt_selection(&mut self, prompt: &str, sel: &str) -> io::Result<()> {
        self.write_formatted_prompt(|this, buf| {
            this.theme.format_select_prompt_selection(buf, prompt, sel)
        })
    }

    pub fn select_prompt_item(&mut self, text: &str, active: bool) -> io::Result<()> {
        self.write_formatted_line(|this, buf| {
            this.theme.format_select_prompt_item(buf, text, active)
        })
    }

    #[cfg(feature = "fuzzy-select")]
    pub fn fuzzy_select_prompt_item(
        &mut self,
        text: &str,
        active: bool,
        highlight: bool,
        matcher: &SkimMatcherV2,
        search_term: &str,
    ) -> io::Result<()> {
        self.write_formatted_line(|this, buf| {
            this.theme.format_fuzzy_select_prompt_item(
                buf,
                text,
                active,
                highlight,
                matcher,
                search_term,
            )
        })
    }

    #[cfg(feature = "fuzzy-select")]
    pub fn multi_fuzzy_select_prompt_item(
        &mut self,
        text: &str,
        active: bool,
        picked: bool,
        highlight: bool,
        matcher: &SkimMatcherV2,
        search_term: &str,
    ) -> io::Result<()> {
        self.write_formatted_line(|this, buf| {
            this.theme.format_multi_fuzzy_select_prompt_item(
                buf,
                text,
                active,
                picked,
                highlight,
                matcher,
                search_term,
            )
        })
    }

    pub fn multi_select_prompt(
        &mut self,
        prompt: &str,
        paging_info: Option<(usize, usize)>,
    ) -> io::Result<()> {
        self.write_formatted_prompt(|this, buf| {
            this.theme.format_multi_select_prompt(buf, prompt)?;

            if let Some(paging_info) = paging_info {
                TermThemeRenderer::write_paging_info(buf, paging_info)?;
            }

            Ok(())
        })
    }

    pub fn multi_select_prompt_selection(&mut self, prompt: &str, sel: &[&str]) -> io::Result<()> {
        self.write_formatted_prompt(|this, buf| {
            this.theme
                .format_multi_select_prompt_selection(buf, prompt, sel)
        })
    }

    pub fn multi_select_prompt_item(
        &mut self,
        text: &str,
        checked: bool,
        active: bool,
    ) -> io::Result<()> {
        self.write_formatted_line(|this, buf| {
            this.theme
                .format_multi_select_prompt_item(buf, text, checked, active)
        })
    }

    pub fn sort_prompt(
        &mut self,
        prompt: &str,
        paging_info: Option<(usize, usize)>,
    ) -> io::Result<()> {
        self.write_formatted_prompt(|this, buf| {
            this.theme.format_sort_prompt(buf, prompt)?;

            if let Some(paging_info) = paging_info {
                TermThemeRenderer::write_paging_info(buf, paging_info)?;
            }

            Ok(())
        })
    }

    pub fn sort_prompt_selection(&mut self, prompt: &str, sel: &[&str]) -> io::Result<()> {
        self.write_formatted_prompt(|this, buf| {
            this.theme.format_sort_prompt_selection(buf, prompt, sel)
        })
    }

    pub fn sort_prompt_item(&mut self, text: &str, picked: bool, active: bool) -> io::Result<()> {
        self.write_formatted_line(|this, buf| {
            this.theme
                .format_sort_prompt_item(buf, text, picked, active)
        })
    }

    pub fn clear(&mut self) -> io::Result<()> {
        self.term
            .clear_last_lines(self.height + self.prompt_height)?;
        self.height = 0;
        self.prompt_height = 0;
        Ok(())
    }

    pub fn clear_preserve_prompt(&mut self, size_vec: &[usize]) -> io::Result<()> {
        let mut new_height = self.height;
        let prefix_width = 2;
        //Check each item size, increment on finding an overflow
        for size in size_vec {
            if *size > self.term.size().1 as usize {
                new_height += (((*size as f64 + prefix_width as f64) / self.term.size().1 as f64)
                    .ceil()) as usize
                    - 1;
            }
        }

        self.term.clear_last_lines(new_height)?;
        self.height = 0;
        Ok(())
    }
}<|MERGE_RESOLUTION|>--- conflicted
+++ resolved
@@ -963,7 +963,6 @@
         })
     }
 
-<<<<<<< HEAD
     #[cfg(feature = "fuzzy-select")]
     pub fn multi_fuzzy_select_prompt(
         &mut self,
@@ -977,10 +976,7 @@
         })
     }
 
-    pub fn input_prompt(&mut self, prompt: &str, default: Option<&str>) -> io::Result<()> {
-=======
     pub fn input_prompt(&mut self, prompt: &str, default: Option<&str>) -> io::Result<usize> {
->>>>>>> f6f6e260
         self.write_formatted_str(|this, buf| this.theme.format_input_prompt(buf, prompt, default))
     }
 
