--- conflicted
+++ resolved
@@ -348,9 +348,6 @@
         }
         Ok(())
     }
-<<<<<<< HEAD
-    fn format_selection(&self, f: &mut fmt::Write, text: &str, st: SelectionStyle) -> fmt::Result {
-=======
 
     fn format_selection(
         &self,
@@ -358,7 +355,6 @@
         text: &str,
         st: SelectionStyle,
     ) -> fmt::Result {
->>>>>>> 6eab7bcb
         match st {
             SelectionStyle::CheckboxUncheckedSelected => write!(
                 f,
