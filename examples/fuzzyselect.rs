<<<<<<< HEAD
use dialoguer::{theme::ColorfulTheme, FuzzySelect};

fn main() {
    let selections = &[
        "Ice Cream",
        "Vanilla Cupcake",
        "Chocolate Muffin",
        "A Pile of sweet, sweet mustard",
        "Carrots",
        "Peas",
        "Pistacio",
        "Mustard",
        "Cream",
        "Banana",
        "Chocolate",
        "Flakes",
        "Corn",
        "Cake",
        "Tarte",
        "Cheddar",
        "Vanilla",
        "Hazelnut",
        "Flour",
        "Sugar",
        "Salt",
        "Potato",
        "French Fries",
        "Pizza",
        "Mousse au chocolat",
        "Brown sugar",
        "Blueberry",
        "Burger",
    ];

    let selection = FuzzySelect::with_theme(&ColorfulTheme::default())
        .with_prompt("Pick your flavor")
        .default(0)
        .items(&selections[..])
        .interact()
        .unwrap();

    println!("Enjoy your {}!", selections[selection.0]);
}
=======
use dialoguer::{theme::ColorfulTheme, FuzzySelect};

fn main() {
    let selections = &[
        "Ice Cream",
        "Vanilla Cupcake",
        "Chocolate Muffin",
        "A Pile of sweet, sweet mustard",
        "Carrots",
        "Peas",
        "Pistacio",
        "Mustard",
        "Cream",
        "Banana",
        "Chocolate",
        "Flakes",
        "Corn",
        "Cake",
        "Tarte",
        "Cheddar",
        "Vanilla",
        "Hazelnut",
        "Flour",
        "Sugar",
        "Salt",
        "Potato",
        "French Fries",
        "Pizza",
        "Mousse au chocolat",
        "Brown sugar",
        "Blueberry",
        "Burger",
        "Käse",
        "Döner",
        "Blåbär",
    ];

    let selection = FuzzySelect::with_theme(&ColorfulTheme::default())
        .with_prompt("Pick your flavor")
        .default(0)
        .items(&selections[..])
        .interact()
        .unwrap();

    println!("Enjoy your {}!", selections[selection]);
}
>>>>>>> 9c15cc28
<|MERGE_RESOLUTION|>--- conflicted
+++ resolved
@@ -1,48 +1,3 @@
-<<<<<<< HEAD
-use dialoguer::{theme::ColorfulTheme, FuzzySelect};
-
-fn main() {
-    let selections = &[
-        "Ice Cream",
-        "Vanilla Cupcake",
-        "Chocolate Muffin",
-        "A Pile of sweet, sweet mustard",
-        "Carrots",
-        "Peas",
-        "Pistacio",
-        "Mustard",
-        "Cream",
-        "Banana",
-        "Chocolate",
-        "Flakes",
-        "Corn",
-        "Cake",
-        "Tarte",
-        "Cheddar",
-        "Vanilla",
-        "Hazelnut",
-        "Flour",
-        "Sugar",
-        "Salt",
-        "Potato",
-        "French Fries",
-        "Pizza",
-        "Mousse au chocolat",
-        "Brown sugar",
-        "Blueberry",
-        "Burger",
-    ];
-
-    let selection = FuzzySelect::with_theme(&ColorfulTheme::default())
-        .with_prompt("Pick your flavor")
-        .default(0)
-        .items(&selections[..])
-        .interact()
-        .unwrap();
-
-    println!("Enjoy your {}!", selections[selection.0]);
-}
-=======
 use dialoguer::{theme::ColorfulTheme, FuzzySelect};
 
 fn main() {
@@ -87,6 +42,5 @@
         .interact()
         .unwrap();
 
-    println!("Enjoy your {}!", selections[selection]);
-}
->>>>>>> 9c15cc28
+    println!("Enjoy your {}!", selections[selection.0]);
+}