extern crate dialoguer;

use dialoguer::{DateTimeSelect, DateType};

fn main() {
    let datetime = DateTimeSelect::new()
        .with_prompt("Pick a datetime")
        .default("2019-01-01T00:00:00-08:00")
        .min("1970-01-01T00:00:00-08:00")
        .max("2030-06-30T00:00:00-08:00")
        .interact()
        .unwrap();
    println!("Datetime selected {}", datetime);

    let date = DateTimeSelect::new()
        .with_prompt("Pick a date")
<<<<<<< HEAD
        .date_type(DateType::Date)
=======
        .date_type("date")
        .min("1970-01-01T00:00:00-08:00")
        .max("2030-06-30T00:00:00-08:00")
>>>>>>> 865b282f
        .interact()
        .unwrap();
    println!("Date selected {}", date);

    let time = DateTimeSelect::new()
        .with_prompt("Pick a time")
        .date_type(DateType::Time)
        .weekday(false)
        .interact()
        .unwrap();
    println!("Datetime selected {}", time);
}
<|MERGE_RESOLUTION|>--- conflicted
+++ resolved
@@ -14,13 +14,9 @@
 
     let date = DateTimeSelect::new()
         .with_prompt("Pick a date")
-<<<<<<< HEAD
         .date_type(DateType::Date)
-=======
-        .date_type("date")
         .min("1970-01-01T00:00:00-08:00")
         .max("2030-06-30T00:00:00-08:00")
->>>>>>> 865b282f
         .interact()
         .unwrap();
     println!("Date selected {}", date);
